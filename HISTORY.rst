.. :changelog:

History
-------

0.1.0 (2015-10-14)
------------------

* First release on GitHub.

0.1.1 (2015-12-03)
------------------

* Add the XTOMO diagnostic
* Add the ECE diagnostic

0.1.2 (2015-12-03)
------------------

* Add the DMPX diagnostic

<<<<<<< HEAD
0.1.3 (2015-12-11)
------------------

* Added the general diagnostic
=======
0.1.3 (2015-12-15)
------------------

* Add the BOLO diagnostic
>>>>>>> 08901156
<|MERGE_RESOLUTION|>--- conflicted
+++ resolved
@@ -19,14 +19,7 @@
 
 * Add the DMPX diagnostic
 
-<<<<<<< HEAD
-0.1.3 (2015-12-11)
-------------------
-
-* Added the general diagnostic
-=======
 0.1.3 (2015-12-15)
 ------------------
 
-* Add the BOLO diagnostic
->>>>>>> 08901156
+* Add the BOLO diagnostic